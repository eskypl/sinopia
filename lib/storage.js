--- conflicted
+++ resolved
@@ -325,7 +325,6 @@
 	})
 }
 
-<<<<<<< HEAD
 //
 // Retrieve remote and local packages more recent than {startkey}
 //
@@ -411,7 +410,7 @@
 
 	remote_search()
 }
-=======
+
 Storage.prototype.get_local = function(callback) {
 	var self = this
 	  , locals = localList.get()
@@ -439,7 +438,6 @@
 		callback(null, []);
 	}
 };
->>>>>>> 96126e5a
 
 // function fetches package information from uplinks and synchronizes it with local data
 // if package is available locally, it MUST be provided in pkginfo
